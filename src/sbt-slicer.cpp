--- conflicted
+++ resolved
@@ -273,14 +273,9 @@
                 }
 
                 // now find all store/loads that use this operand
-<<<<<<< HEAD
                 // as pointer operand. NOTE: strip pointer casts,
                 // as instrumentation casts the pointer to *i8
                 llvm::Value *llvmOp = operand->getValue()->stripPointerCasts();
-=======
-                // as pointer operand
-                llvm::Value *llvmOp = operand->getValue();
->>>>>>> 1e9f526d
                 assert(llvmOp && "No llvm value in operand");
 
                 for (auto I = llvmOp->use_begin(), E = llvmOp->use_end(); I != E; ++I) {
@@ -297,12 +292,8 @@
                     }
 
                     if (match) {
-<<<<<<< HEAD
                         LLVMDependenceGraph *local_dg = operand->getDG();
                         LLVMNode *useNode = local_dg->getNode(use);
-=======
-                        LLVMNode *useNode = dg.getNode(use);
->>>>>>> 1e9f526d
                         assert(useNode && "DG does not have such node");
                         assert((useNode->getKey() == use) && "wrong node");
 
@@ -389,7 +380,6 @@
             // FIXME: finish me
             auto nodes = _getMemoryOperations(callsites);
             callsites.swap(nodes);
-<<<<<<< HEAD
 
             // we also need to get the calls of "free" function
             // as it uses the memory. Get it again
@@ -398,12 +388,6 @@
             dg.getCallSites({"free"}, &callsites);
         }
 
-        criteria.swap(callsites);
-
-=======
-        }
-
->>>>>>> 1e9f526d
         tm.start();
         for (LLVMNode *start : criteria)
             slice_id = slicer.mark(start, slice_id);
